--- conflicted
+++ resolved
@@ -6,21 +6,18 @@
 
 BIOS += "dmg_boot.bin"
 
-<<<<<<< HEAD
-ROMS_URL := "https://projects.intra.42.fr/uploads/document/document/4986/roms.zip"
+ROMS_URL1 := "https://projects.intra.42.fr/uploads/document/document/4986/roms.zip"
+ROMS_URL2 := "https://s3roms.download/romfiles/gameboy/a/ayakashi-no-shiro-japan.zip"
+ROMS_URL3 := "https://romskingdom.com/en/download-roms/gbc-nintendo-gameboy-color/mary-kate-and-ashley-pocket-planner-usa/start?ajax=1&redirect=1"
 
-ROMS_URL_3 := "https://romskingdom.com/en/download-roms/gbc-nintendo-gameboy-color/mary-kate-and-ashley-pocket-planner-usa/start?ajax=1&redirect=1"
-
+ROM2_ZIP := "Ayakashi.zip"
+ROM2_NAME := "Ayakashi no Shiro (J) [!].gb"
 ROM3_ZIP := "Mary-Kate and Ashley - Pocket Planner (USA, Europe).zip"
 ROM3_NAME := "Mary-Kate and Ashley - Pocket Planner (USA, Europe).gbc"
 
-=======
-ROMS_URL1 := "https://projects.intra.42.fr/uploads/document/document/4986/roms.zip"
-ROMS_URL2 := "https://s3roms.download/romfiles/gameboy/a/ayakashi-no-shiro-japan.zip"
->>>>>>> 74726b16
+
 ROMS_DIR := roms
 
-ROMS_URL2_NAME := "Ayakashi.zip"
 
 ROMS := $(ROMS_DIR)/$(_ROMS)
 
@@ -36,21 +33,15 @@
 
 roms: roms.zip
 	unzip -o $< 'roms/*' -x '*/.DS_Store'
-<<<<<<< HEAD
+	unzip -o $(ROM2_ZIP)
 	unzip -o $(ROM3_ZIP)
-	mv $(ROM3_NAME) roms/$(ROM3_NAME)
-
-roms.zip:
-	curl -L $(ROMS_URL) > $@
-	curl -L $(ROMS_URL_3) > $(ROM3_ZIP)
-=======
-	unzip -o $(ROMS_URL2_NAME)
-	mv "Ayakashi no Shiro (J) [!].gb" 'roms/Ayakashi.gb'
-
+  mv $(ROM2_NAME) roms/$(ROM2_NAME)
+  mv $(ROM3_NAME) roms/$(ROM3_NAME)
+  
 roms.zip:
 	curl -L $(ROMS_URL1) > $@
-	curl -L $(ROMS_URL2) > $(ROMS_URL2_NAME)
->>>>>>> 74726b16
+	curl -L $(ROMS_URL2) > $(ROM2_ZIP)
+	curl -L $(ROMS_URL3) > $(ROM3_ZIP)
 
 lint:
 	cargo clippy --workspace --verbose -- -D warnings
@@ -62,10 +53,6 @@
 	cargo fmt --all
 
 clean:
-<<<<<<< HEAD
-	rm -rf roms roms.zip ressources "Ayakashi.zip" $(ROM3_ZIP)
-=======
-	rm -rf roms roms.zip ressources $(ROMS_URL2_NAME)
->>>>>>> 74726b16
+	rm -rf roms roms.zip ressources $(ROM2_ZIP) $(ROM3_ZIP)
 
 .PHONY: requirement roms